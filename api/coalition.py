# -*- coding: utf-8 -*-

import httplib, urllib, json, sys

class Connection(object):
	"""A connection to the coalition server.

	:param str host: The coalition server hostname.
	:param int port: The coalition server port.
	"""

	def __init__(self, host='localhost', port=19211):
		"""Setup http connection."""
		self.IntoWith = False
		self._Conn = httplib.HTTPConnection(host, port)

	def _send(self, method, command, params=None):
		"""Send message to server.
		
		:param str method: Http request method between "GET", "PUT", "POST" and "DELETE".
		:param str command: REST api URL.
		:param str params: Optional parameters.
		:return: A string or an error.
		:rtype: str or :class:CoalitionError
		"""

		if params:
			params = json.dumps(params)
		headers = {'Content-Type': 'application/json'}
		self._Conn.request(method, command, params, headers)
		res = self._Conn.getresponse()
		if res.status == 200:
			return res.read()
		else:
			raise CoalitionError(res.read())

	def newJob(self, parent=0, title='', command='', dir='', environment='',
			state="WAITING", paused=False, priority=1000, timeout=0,
			affinity='', user='', progress_pattern='', dependencies=[]):
		"""Create a :class:`Job`.

		:param int parent: The parent :class:`Job` id.
		:param str title: The :class:`Job` title.
		:param str command: The :class:`Job` command, or an empty string for a parent node.
		:param str dir: The :class:`Job` directory. This is the current directory when the :class:`Job` is run.
		:param str environment: The :class:`Job` environment variables.
		:param str state: The :class:`Job` initial state. It must be "WAITING" or "PAUSED". If the state is "WAITING", the :class:`Job` will start as soon as possible. If the state is "PAUSED", the :class:`Job` won't start until it is started or reset.
		:param int priority: The :class:`Job` priority. For a given :class:`Job` hierarchy level, the :class:`Job` with the biggest priority is taken first.
		:param int timeout: The maximum duration a :class:`Job` run can take in seconds. If timeout=0, no limit on the :class:`Job` run.
		:param str affinity: The :class:`Job` affinity string. Affinities are coma separated keywords. To run a :class:`Job`, the worker affinities must match all the :class:`Job` affinities.
		:param str user: The :class:`Job` user name.
		:param str progress_pattern: A regexp pattern which filters the logs and return the progression. The pattern must include a '%percent' or a '%one' keyword.
		:param list(int) dependencies: The :class:`Job` ids on which the new :class:`Job` has dependencies. The :class:`Job` will run when the dependency jobs have been completed without error.
		:return: The :class:`Job` id.
		:rtype: int
		"""

		params = locals().copy()
		del params['self']
		res = self._send("PUT", '/api/jobs', params)
		return int(res)

	def getJob(self, id):
		"""Get a :class:`Job` instance.

		:param int id: The id of the :class:`Job`.
		:return: A :class:`Job` instance.
		:rtype: :class:`Job`
		"""

		res = self._send('GET', '/api/jobs/' + str(id))
		return Job(json.loads(res), self)

	def getJobChildren (self, id):
		"""Get :class:`Job` children instances.

		:param int id: The parent :class:`Job` id.
		:return: The list of children :class:`Job` instances.
		:rtype: list(:class:`Job`)
		"""

		res = self._send('GET', '/api/jobs/{id}/children'.format(id=id))
		return [Job(r, self) for r in json.loads(res)]

	def getJobDependencies (self, id):
		"""Get the :class:`Job` dependencies.
		Alternatively, the dependencies attribute of a :class:`Job` contains the list
		of dependent jobs ids.

		:param str id: The :class:`Job` id having dependencies.
		:return: The :class:`Job` instances on which the :class:`Job` has dependencies.
		:rtype: list(:class:`Job`)
		"""

		res = self._send('GET', '/api/jobs/{}/dependencies'.format(id))
		return [Job(r, self) for r in json.loads(res)]

	def setJobDependencies (self, id, ids):
		'''Set the :class:`Job` objects on which a job has a dependency.
		Alternatively, one can set the dependencies attribute of a Job.

		:param id int: the id of the job with dependencies
		:param ids [int]: the list of job.id (int) on which the job depends
		'''
		res = self._send ("POST", '/api/jobs/'+str(id)+'/dependencies', ids)
		return res

	def setAffinities( self, data ):
		'''Set the affinities.
		Affinities need to be set before they can be assigned to :class:`Job` or Worker.

		:param data: a dictionnary of affinities
		'''
		res = self._send( "POST", "/api/affinities", data )
		return res

	def getAffinities( self ):
		'''Get the affinities.
		Affinities need to be set before they can be assigned to :class:`Job` or Worker.

		:param data: a dictionnary of affinities
		'''

		res = self._send( "GET", "/api/affinities" )
		res = json.loads( res )
		return res

	def getWorkers ( self ):
		'''Returns the :class:`Worker` objects.
		Workers are identified by an index.

		:rtype: the list of :class:`Worker` objects.
		'''

		res = self._send ("GET", '/api/workers')
		res = json.loads( res )
		return res

	def editWorkers( self, workers ):
		'''Set the :class:`Worker` objects.
		All the workers' attributes are updated.

		:param data: a dictionnary of workers.
		'''

		res = self._send( "POST", '/api/workers', workers )
		return res

	def __enter__(self):
		self.Jobs = {}
		self.Workers = {}
		self.IntoWith = True

	def __exit__(self, type, value, traceback):
		self.IntoWith = False
		
		# Convert an object in dict
		def convobj (o):
			d = o.__dict__.copy()
			del d['Conn']
			return d

		if not isinstance(value, TypeError):
			if len(self.Jobs) > 0:
				self._send ("POST", '/api/jobs', self.Jobs)
			if len(self.Workers) > 0:
				self._send ("POST", '/api/workers', self.Workers)


class Job(object):
	'''A job object returned by the :class:`Connection`. Don't create such objects yourself.
	Job properties should be modified into a Connection with block. Don't modify the id or the state properties directly.
	'''

	def __init__ (self, d, conn):
		assert (conn)
		self.Conn = False
		self.__dict__.update (d)
		self.Conn = conn
		""":var int id: the job id
		:var int parent: the parent job id
		:var str title: the job title
		:var str command: the job command to execute, or an empty string if the job is a parent node.
		:var str dir: the job working directory
		:var str environment: the job environment
		:var str state: the job state. It can be "WAITING", "PAUSED", "WORKING", "PENDING", "FINISHED" or "ERROR"
		:var str paused: the job is paused, which is an alias for state == "PAUSED".
		:var str worker: the last worker name who took the job
		:var int start_time: the job start time (in seconds after epoch)
		:var int duration: the job duration (in seconds)
		:var int ping_time: the last time a worker ping on this job (in seconds after epoch)
		:var int run_done: number of run done on this job
		:var int timeout: maximum duration a job run can take in seconds. If timeout=0, no limit on the job run.
		:var int priority: the job priority. For a given job hierarchy level, the job with the biggest priority is taken first.
		:var str affinity: the job affinity string. Affinities are coma separated keywords. To run a job, the worker affinities must match all the job affinities.
		:var str user: the job user name.
		:var int finished: number of finished children jobs. For parent node only. 
		:var int errors: number of faulty children jobs. For parent node only. 
		:var int working: number of working children jobs. For parent node only. 
		:var int total: number of total (grand)children jobs. For parent node only. 
		:var int total_finished: number of finished (grand)children jobs. For parent node only. 
		:var int total_errors: number of faulty (grand)children jobs. For parent node only. 
		:var int total_working: number of working (grand)children jobs. For parent node only. 
		:var array dependencies: the ids of jobs this job is dependent on. 
		:var str url: an URL to the job result. If available, a link to this URL will be shown in the interface.
		:var float progress: the job progression between 0 and 1.
		:var str progress_pattern: a regexp pattern which filters the logs and return the progression. The pattern must include a '%percent' or a '%one' keyword.
		"""

	def __setattr__(self, attr, value):
		if attr != "Conn" and self.Conn:
			if self.Conn.IntoWith:
				w = self.Conn.Jobs.get(self.id)
				if not w:
					w = {}
					self.Conn.Jobs[self.id] = w
				w[attr] = value
			else:
				raise CoalitionError("Can't write attributes outside a connection block")
		super(Job, self).__setattr__(attr, value)


<<<<<<< HEAD
# FIXME add pagination

=======
>>>>>>> 9625b212
class CoalitionError(Exception):
	pass


# vim: tabstop=4 noexpandtab shiftwidth=4 softtabstop=4 textwidth=79
<|MERGE_RESOLUTION|>--- conflicted
+++ resolved
@@ -1,6 +1,13 @@
 # -*- coding: utf-8 -*-
 
 import httplib, urllib, json, sys
+
+
+class CoalitionError(Exception):
+	pass
+
+
+
 
 class Connection(object):
 	"""A connection to the coalition server.
@@ -12,9 +19,9 @@
 	def __init__(self, host='localhost', port=19211):
 		"""Setup http connection."""
 		self.IntoWith = False
-		self._Conn = httplib.HTTPConnection(host, port)
-
-	def _send(self, method, command, params=None):
+		self._Conn = httplib.HTTPConnection (host, port)
+
+	def _send (self, method, command, params=None):
 		"""Send message to server.
 		
 		:param str method: Http request method between "GET", "PUT", "POST" and "DELETE".
@@ -25,14 +32,14 @@
 		"""
 
 		if params:
-			params = json.dumps(params)
+			params = json.dumps (params)
 		headers = {'Content-Type': 'application/json'}
-		self._Conn.request(method, command, params, headers)
+		self._Conn.request (method, command, params, headers)
 		res = self._Conn.getresponse()
 		if res.status == 200:
-			return res.read()
+			return res.read ()
 		else:
-			raise CoalitionError(res.read())
+			raise CoalitionError (res.read())
 
 	def newJob(self, parent=0, title='', command='', dir='', environment='',
 			state="WAITING", paused=False, priority=1000, timeout=0,
@@ -54,13 +61,13 @@
 		:return: The :class:`Job` id.
 		:rtype: int
 		"""
-
-		params = locals().copy()
+				
+		params = locals().copy ()
 		del params['self']
-		res = self._send("PUT", '/api/jobs', params)
+		res = self._send ("PUT", '/api/jobs', params)
 		return int(res)
 
-	def getJob(self, id):
+	def getJob (self, id):
 		"""Get a :class:`Job` instance.
 
 		:param int id: The id of the :class:`Job`.
@@ -69,7 +76,7 @@
 		"""
 
 		res = self._send('GET', '/api/jobs/' + str(id))
-		return Job(json.loads(res), self)
+		return Job (json.loads(res), self)
 
 	def getJobChildren (self, id):
 		"""Get :class:`Job` children instances.
@@ -220,11 +227,6 @@
 		super(Job, self).__setattr__(attr, value)
 
 
-<<<<<<< HEAD
-# FIXME add pagination
-
-=======
->>>>>>> 9625b212
 class CoalitionError(Exception):
 	pass
 
